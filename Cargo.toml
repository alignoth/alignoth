--- conflicted
+++ resolved
@@ -21,9 +21,5 @@
 itertools = "0.13.0"
 csv = "1.3.0"
 tera = "1.20.0"
-<<<<<<< HEAD
-reqwest = "0.12.4"
-=======
 reqwest = "0.12.5"
->>>>>>> acbdf66d
 tokio = { version = "1", features = ["full"] }