use crate::cli;
use crate::cli::Region;
use crate::utils::aux_to_string;
use anyhow::{Context, Result};
use bio::io::fasta;
use itertools::Itertools;
use rand::prelude::IteratorRandom;
use rand::rngs::StdRng;
use rand::SeedableRng;
use rust_htslib::bam;
use rust_htslib::bam::ext::BamRecordExtensions;
use rust_htslib::bam::record::{Cigar, CigarStringView};
use rust_htslib::bam::FetchDefinition::Region as FetchRegion;
use rust_htslib::bam::Read as HtslibRead;
use serde::{Serialize, Serializer};
use std::cmp::{max, min};
use std::collections::{HashMap, HashSet};
use std::fmt;
use std::fmt::Display;
use std::path::Path;
use std::str::FromStr;

/// Generates the plot data for a given region of a bam file
pub(crate) fn create_plot_data<P: AsRef<Path> + std::fmt::Debug>(
    bam_path: P,
    ref_path: P,
    region: &Region,
    max_read_depth: usize,
    aux_tags: Option<Vec<String>>,
) -> Result<(Vec<Read>, Reference)> {
    let mut bam = bam::IndexedReader::from_path(&bam_path)?;
    let tid = bam
        .header()
        .tid(region.target.as_bytes())
        .context(format!(
            "bam header does not contain given region target {}",
            &region.target
        ))
        .unwrap() as i32;
    bam.fetch(FetchRegion(tid, region.start, region.end))?;
    let mut data = bam
        .records()
        .filter_map(|r| r.ok())
        .map(|r| {
            Read::from_record(r, &ref_path, &region.target, &aux_tags)
                .context(format!(
                    "bam file does not contain given region target {}",
                    &region.target
                ))
                .unwrap()
        })
        .collect_vec();
    data.order(max_read_depth)?;
    let reference_data = Reference {
        start: region.start,
        reference: read_fasta(ref_path, region)?.iter().collect(),
    };
    Ok((data, reference_data))
}

/// Reads the given region from the given fasta file and returns it as a vec of the bases as chars
fn read_fasta<P: AsRef<Path> + std::fmt::Debug>(path: P, region: &Region) -> Result<Vec<char>> {
    let mut reader = fasta::IndexedReader::from_file(&path).unwrap();
    let index =
        fasta::Index::with_fasta_file(&path).context("error reading index file of input FASTA")?;
    let _sequences = index.sequences();

    let mut seq: Vec<u8> = Vec::new();

    reader.fetch(&region.target, region.start as u64, region.end as u64)?;
    reader.read(&mut seq)?;

    Ok(seq.iter().map(|u| char::from(*u)).collect_vec())
}

/// A Read containing all relevant information for being plotted in a read plot
#[derive(Serialize, Debug, PartialEq, Eq)]
pub struct Read {
    name: String,
    cigar: PlotCigar,
    position: i64,
    flags: u16,
    mapq: u8,
    row: Option<u32>,
    #[serde(skip)]
    end_position: i64,
    mpos: i64,
    aux: AuxRecord,
}

#[derive(Debug, PartialEq, Eq)]
pub struct AuxRecord(HashMap<String, String>);

impl AuxRecord {
    pub fn new(record: &bam::Record, aux_tags: &Option<Vec<String>>) -> Self {
        let mut aux_values = HashMap::new();
        if let Some(aux_tags) = aux_tags {
            for tag in aux_tags {
                match record.aux(tag.as_bytes()) {
                    Ok(aux) => {
                        aux_values.insert(tag.clone(), aux_to_string(aux));
                    }
                    Err(_) => {
                        aux_values.insert(tag.clone(), String::from("None"));
                    }
                }
            }
        }
        AuxRecord(aux_values)
    }
}

impl ToString for AuxRecord {
    fn to_string(&self) -> String {
        self.0
            .iter()
            .map(|(k, v)| format!("{}: {}", k, v))
            .join(", ")
    }
}

impl Serialize for AuxRecord {
    fn serialize<S>(&self, serializer: S) -> std::result::Result<S::Ok, S::Error>
    where
        S: Serializer,
    {
        serializer.serialize_str(&self.to_string())
    }
}

/// A reference with all relevant information base for being plotted in a read plot
#[derive(Serialize, Debug, Eq, PartialEq)]
pub(crate) struct Reference {
    start: i64,
    reference: String,
}

/// A more detailed version of a CigarString with all relevant information base for being plotted in a read plot.
///
/// | Cigar         | Syntax          |
/// |---------------|-----------------|
/// | Match         | `<#matches>=`   |
/// | Deletion      | `<#deletions>d` |
/// | Substitutions | `<#><base>`     |
/// | Insertions    | `i<bases>`      |
///
/// Example: `50=|3d|10=|1C|1G|iGGT`
#[derive(Debug, Eq, PartialEq)]
struct PlotCigar(Vec<InnerPlotCigar>);

impl Serialize for PlotCigar {
    fn serialize<S>(&self, serializer: S) -> Result<S::Ok, S::Error>
    where
        S: Serializer,
    {
        serializer.serialize_str(&self.to_string())
    }
}

impl ToString for PlotCigar {
    fn to_string(&self) -> String {
        self.0.iter().join("|")
    }
}

impl FromStr for PlotCigar {
    type Err = anyhow::Error;

    fn from_str(s: &str) -> Result<Self> {
        let mut inner_cigars = Vec::new();
        for inner in s.split('|') {
            let inner_cigar = match inner.chars().last() {
                Some('=') => {
                    let length = inner.chars().take(inner.len() - 1).collect::<String>();
                    InnerPlotCigar {
                        cigar_type: CigarType::Match,
                        bases: None,
                        length: Some(u32::from_str(&length).unwrap()),
                    }
                }
                Some('d') => {
                    let length = inner.chars().take(inner.len() - 1).collect::<String>();
                    InnerPlotCigar {
                        cigar_type: CigarType::Del,
                        bases: None,
                        length: Some(u32::from_str(&length).unwrap()),
                    }
                }
                _ => {
                    if inner.starts_with('i') {
                        InnerPlotCigar {
                            cigar_type: CigarType::Ins,
                            bases: Some(inner.chars().skip(1).collect()),
                            length: None,
                        }
                    } else {
                        InnerPlotCigar {
                            cigar_type: CigarType::Sub,
                            bases: Some(vec![inner.chars().last().unwrap()]),
                            length: Some(
                                u32::from_str(
                                    &inner.chars().take(inner.len() - 1).collect::<String>(),
                                )
                                .unwrap(),
                            ),
                        }
                    }
                }
            };
            inner_cigars.push(inner_cigar);
        }
        Ok(PlotCigar(inner_cigars))
    }
}

#[derive(Serialize, Debug, Eq, PartialEq)]
struct InnerPlotCigar {
    cigar_type: CigarType,
    bases: Option<Vec<char>>,
    length: Option<u32>,
}

impl Display for InnerPlotCigar {
    fn fmt(&self, f: &mut fmt::Formatter) -> fmt::Result {
        match self.cigar_type {
            CigarType::Match => write!(f, "{}=", self.length.unwrap()),
            CigarType::Ins => write!(
                f,
                "i{}",
                self.bases.as_ref().unwrap().iter().collect::<String>()
            ),
            CigarType::Del => write!(f, "{}d", self.length.unwrap()),
            CigarType::Sub => write!(
                f,
                "{}{}",
                self.length.unwrap(),
                self.bases.as_ref().unwrap().iter().collect::<String>()
            ),
        }
    }
}

#[derive(Serialize, Debug, Eq, PartialEq)]
enum CigarType {
    Match,
    Ins,
    Del,
    Sub,
}

impl PlotCigar {
    /// Creates a detailed PlotCigar from a given rust_htslib CigarStringView
    fn from_cigar(
        cigar: CigarStringView,
        read_seq: Vec<char>,
        ref_seq: Vec<char>,
    ) -> Result<PlotCigar> {
        let mut inner_plot_cigars = Vec::new();
        let (mut read_index, mut ref_index) = (0, 0);
        for c in &cigar {
            match c {
                Cigar::Match(length) | Cigar::SoftClip(length) => {
                    inner_plot_cigars.extend(match_bases(
                        &read_seq[read_index..read_index + *length as usize],
                        &ref_seq[ref_index..ref_index + *length as usize],
                    ));
                    read_index += *length as usize;
                    ref_index += *length as usize;
                }
                Cigar::Ins(length) => {
                    inner_plot_cigars.push(InnerPlotCigar {
                        cigar_type: CigarType::Ins,
                        bases: Some(read_seq[read_index..read_index + *length as usize].to_vec()),
                        length: None,
                    });
                    read_index += *length as usize;
                }
                Cigar::Del(length) => {
                    inner_plot_cigars.push(InnerPlotCigar {
                        cigar_type: CigarType::Del,
                        bases: None,
                        length: Some(*length),
                    });
                    ref_index += *length as usize;
                }
                _ => {}
            }
        }
        Ok(PlotCigar(inner_plot_cigars))
    }
}

/// Matches a given read sequence against a given reference sequence and returning the result as Vec<InnerPlotCigar>
fn match_bases(read_seq: &[char], ref_seq: &[char]) -> Vec<InnerPlotCigar> {
    let mut inner_plot_cigars = Vec::new();
    for (is_match, group) in &read_seq
        .iter()
        .zip_eq(ref_seq.iter())
        .group_by(|(read, reference)| read == reference)
    {
        if is_match {
            inner_plot_cigars.push(InnerPlotCigar {
                cigar_type: CigarType::Match,
                bases: None,
                length: Some(group.count() as u32),
            });
        } else {
            let substitutions = group.into_iter().map(|(r, _)| *r).collect_vec();
            for (length, base) in substitutions.iter().dedup_with_count() {
                inner_plot_cigars.push(InnerPlotCigar {
                    cigar_type: CigarType::Sub,
                    bases: Some(vec![*base]),
                    length: Some(length as u32),
                })
            }
        };
    }
    inner_plot_cigars
}

impl Read {
    /// Creates a Read from a given rust_htslib bam record
    fn from_record<P: AsRef<Path> + std::fmt::Debug>(
        record: rust_htslib::bam::record::Record,
        ref_path: P,
        target: &str,
        aux_tags: &Option<Vec<String>>,
    ) -> Result<Read> {
        let region = cli::Region {
            target: target.to_string(),
            start: record.pos() - record.cigar().leading_softclips(),
            end: record.reference_end() + record.cigar().trailing_softclips(),
        };
        let ref_seq = read_fasta(ref_path, &region)?;
        let read_seq = record
            .seq()
            .as_bytes()
            .iter()
            .map(|u| char::from(*u))
            .collect_vec();
        let mpos = if record.is_paired() {
            record.mpos()
        } else {
            -1
        };
        Ok(Read {
            name: String::from_utf8(record.qname().to_vec())?,
            cigar: PlotCigar::from_cigar(record.cigar(), read_seq, ref_seq)?,
            position: record.pos() - record.cigar().leading_softclips(),
            flags: record.flags(),
            mapq: record.mapq(),
            row: None,
            end_position: record.pos() + record.reference_end(),
<<<<<<< HEAD
            mpos: record.mpos(),
            aux: AuxRecord::new(&record, aux_tags),
=======
            mpos,
>>>>>>> feabdef6
        })
    }

    /// Sets the row of the Read
    fn set_row(&mut self, row: u32) {
        self.row = Some(row);
    }
}

pub trait PlotOrder {
    fn order(&mut self, max_read_depth: usize) -> Result<()>;
}

impl PlotOrder for Vec<Read> {
    /// Assigns given Reads their vertical position (row) in the read plot respecting the given max_read_depth by subsampling rows.
    fn order(&mut self, max_read_depth: usize) -> Result<()> {
        let mut row_ends = vec![0; 2];
        let mut ordered_reads = HashMap::new();
        for read in self.iter_mut() {
            if let Some(row) = ordered_reads.get(&read.name) {
                read.set_row(*row as u32);
                if row_ends[*row] < read.end_position {
                    row_ends[*row] = read.end_position;
                }
                continue;
            }
            for (row, row_end) in row_ends.iter().enumerate().skip(1) {
                if min(read.position, read.mpos) > *row_end + 5
                    || (read.position <= 5 && *row_end == 0)  // Row is unfilled and read can be placed at the beginning without 5bp distance to the previous read
                    || (read.mpos == -1 && read.position > *row_end + 5)
                // Read has no mate and can be placed purely dependent on its own position
                {
                    read.set_row(row as u32);
                    row_ends[row] = max(read.end_position, read.mpos);
                    ordered_reads.insert(&read.name, row);
                    // We placed a read in the last row available so all rows seem to be filled so we append a new empty row for the next read
                    if row == row_ends.len() - 1 {
                        row_ends.push(0)
                    }
                    break;
                }
            }
        }
        if let Some(used_rows) = ordered_reads.values().max() {
            if max_read_depth < *used_rows {
                let mut rng = StdRng::seed_from_u64(42);
                let random_rows: HashSet<_> = (0..*used_rows as u32)
                    .choose_multiple(&mut rng, max_read_depth)
                    .into_iter()
                    .collect();
                self.retain(|read| random_rows.contains(&read.row.unwrap()));
            }
        }
        Ok(())
    }
}

#[cfg(test)]
mod tests {
    use crate::cli::Region;
    use crate::create_plot_data;
    use crate::plot::CigarType::{Del, Ins, Match, Sub};
    use crate::plot::{
        match_bases, read_fasta, AuxRecord, CigarType, InnerPlotCigar, PlotCigar, PlotOrder, Read,
        Reference,
    };
    use itertools::Itertools;
    use rust_htslib::bam;
    use rust_htslib::bam::record::{Aux, Cigar, CigarString, CigarStringView};
    use std::collections::HashMap;
    use std::str::FromStr;

    #[test]
    fn test_plot_cigar_string_serialization() {
        let plot_cigar = PlotCigar(vec![
            InnerPlotCigar {
                cigar_type: Match,
                bases: None,
                length: Some(50),
            },
            InnerPlotCigar {
                cigar_type: Del,
                bases: None,
                length: Some(3),
            },
            InnerPlotCigar {
                cigar_type: Match,
                bases: None,
                length: Some(10),
            },
            InnerPlotCigar {
                cigar_type: Sub,
                bases: Some(vec!['C']),
                length: Some(1),
            },
            InnerPlotCigar {
                cigar_type: Sub,
                bases: Some(vec!['G']),
                length: Some(1),
            },
            InnerPlotCigar {
                cigar_type: Ins,
                bases: Some(vec!['G', 'G', 'T']),
                length: None,
            },
        ]);
        let expected_string = "50=|3d|10=|1C|1G|iGGT".to_string();
        assert_eq!(plot_cigar.to_string(), expected_string);
    }

    #[test]
    fn test_read_ordering() {
        let read1 = Read {
            name: "read1".to_string(),
            cigar: PlotCigar(vec![]),
            position: 20,
            flags: 0,
            mapq: 0,
            row: None,
            end_position: 120,
            mpos: 100,
            aux: AuxRecord(HashMap::new()),
        };

        let read2 = Read {
            name: "read2".to_string(),
            cigar: PlotCigar(vec![]),
            position: 40,
            flags: 0,
            mapq: 0,
            row: None,
            end_position: 140,
            mpos: 120,
            aux: AuxRecord(HashMap::new()),
        };

        let mut reads = vec![read1, read2];
        reads.order(100).unwrap();
        assert_ne!(reads.first().unwrap().row, reads.last().unwrap().row);
    }

    #[test]
    fn test_read_ordering_with_max_read_depth() {
        let read1 = Read {
            name: "read1".to_string(),
            cigar: PlotCigar(vec![]),
            position: 20,
            flags: 0,
            mapq: 0,
            row: None,
            end_position: 120,
            mpos: 100,
            aux: AuxRecord(HashMap::new()),
        };

        let read2 = Read {
            name: "read2".to_string(),
            cigar: PlotCigar(vec![]),
            position: 40,
            flags: 0,
            mapq: 0,
            row: None,
            end_position: 140,
            mpos: 120,
            aux: AuxRecord(HashMap::new()),
        };

        let read3 = Read {
            name: "read3".to_string(),
            cigar: PlotCigar(vec![]),
            position: 50,
            flags: 0,
            mapq: 0,
            row: None,
            end_position: 150,
            mpos: 140,
            aux: AuxRecord(HashMap::new()),
        };

        let mut reads = vec![read1, read2, read3];
        reads.order(2).unwrap();
        assert_eq!(reads.len(), 2);
    }

    #[test]
    fn test_matching_bases() {
        let reference = vec!['A', 'A', 'G', 'C', 'T', 'A'];
        let read = vec!['A', 'A', 'G', 'C', 'C', 'A'];
        let inner_plot_cigars = match_bases(&read, &reference);
        let expected_inner_plot_cigars = vec![
            InnerPlotCigar {
                cigar_type: CigarType::Match,
                bases: None,
                length: Some(4),
            },
            InnerPlotCigar {
                cigar_type: CigarType::Sub,
                bases: Some(vec!['C']),
                length: Some(1),
            },
            InnerPlotCigar {
                cigar_type: CigarType::Match,
                bases: None,
                length: Some(1),
            },
        ];
        assert_eq!(inner_plot_cigars, expected_inner_plot_cigars)
    }

    #[test]
    fn test_read_position_with_softclips() {
        let region = Region {
            target: "chr6".to_string(),
            start: 300,
            end: 500,
        };
        let (reads, _reference) = create_plot_data(
            "tests/sample_2/sample.bam",
            "tests/sample_2/ref.fa",
            &region,
            500,
            None,
        )
        .unwrap();

        let expected_read = Read {
            name: "HLA:HLA00318-1144".to_string(),
            cigar: PlotCigar::from_str("1C|1=|1G|1=|1G|6=|1T|9=|1A|8=|1T|1G|1=|1T|2=|1T|4=|1G|10=|1C|1=|1C|36=|1T|16=|1T|1C|10=|1T|25=|1A|1=|1C|1=").unwrap(),
            position: 368,
            flags: 83,
            mapq: 60,
            row: Some(
                87,
            ),
            end_position: 887,
            mpos: 333,
            aux: AuxRecord(HashMap::new()),
        };

        assert!(reads.contains(&expected_read));
    }

    #[test]
    fn test_plot_cigar_match() {
        let cigar_string = CigarStringView::new(CigarString::from(vec![Cigar::Match(10)]), 0);
        let reference = vec!['A', 'A', 'G', 'C', 'T', 'A', 'T', 'A', 'T', 'A'];
        let read = vec!['A', 'A', 'G', 'C', 'C', 'A', 'T', 'A', 'T', 'A'];
        let cigar = PlotCigar::from_cigar(cigar_string, read, reference).unwrap();
        let expected_cigar = PlotCigar(vec![
            InnerPlotCigar {
                cigar_type: CigarType::Match,
                bases: None,
                length: Some(4),
            },
            InnerPlotCigar {
                cigar_type: CigarType::Sub,
                bases: Some(vec!['C']),
                length: Some(1),
            },
            InnerPlotCigar {
                cigar_type: CigarType::Match,
                bases: None,
                length: Some(5),
            },
        ]);
        assert_eq!(cigar, expected_cigar);
    }

    #[test]
    fn test_plot_cigar_insertion() {
        let cigar_string = CigarStringView::new(
            CigarString::from(vec![Cigar::Match(2), Cigar::Ins(1), Cigar::Match(2)]),
            0,
        );
        let reference = vec!['A', 'A', 'G', 'C'];
        let read = vec!['A', 'A', 'A', 'G', 'C'];
        let cigar = PlotCigar::from_cigar(cigar_string, read, reference).unwrap();
        let expected_cigar = PlotCigar(vec![
            InnerPlotCigar {
                cigar_type: CigarType::Match,
                bases: None,
                length: Some(2),
            },
            InnerPlotCigar {
                cigar_type: CigarType::Ins,
                bases: Some(vec!['A']),
                length: None,
            },
            InnerPlotCigar {
                cigar_type: CigarType::Match,
                bases: None,
                length: Some(2),
            },
        ]);
        assert_eq!(cigar, expected_cigar);
    }

    #[test]
    fn test_plot_cigar_deletion() {
        let cigar_string = CigarStringView::new(
            CigarString::from(vec![Cigar::Match(2), Cigar::Del(2), Cigar::Match(2)]),
            0,
        );
        let reference = vec!['A', 'A', 'A', 'A', 'G', 'C'];
        let read = vec!['A', 'A', 'G', 'C'];
        let cigar = PlotCigar::from_cigar(cigar_string, read, reference).unwrap();
        let expected_cigar = PlotCigar(vec![
            InnerPlotCigar {
                cigar_type: CigarType::Match,
                bases: None,
                length: Some(2),
            },
            InnerPlotCigar {
                cigar_type: CigarType::Del,
                bases: None,
                length: Some(2),
            },
            InnerPlotCigar {
                cigar_type: CigarType::Match,
                bases: None,
                length: Some(2),
            },
        ]);
        assert_eq!(cigar, expected_cigar);
    }

    #[test]
    fn test_fetch_reference() {
        let reference = read_fasta(
            "tests/sample_1/reference.fa",
            &Region {
                target: "chr1".to_string(),
                start: 0,
                end: 20,
            },
        )
        .unwrap();
        let expected_reference = "TTGCCGGGGTGGGGAGAGAG".chars().collect_vec();
        assert_eq!(reference, expected_reference);
    }

    #[test]
    fn test_create_plot_data() {
        let region = Region {
            target: "chr1".to_string(),
            start: 0,
            end: 20,
        };
        let (reads, reference) = create_plot_data(
            "tests/sample_1/reads.bam",
            "tests/sample_1/reference.fa",
            &region,
            100,
            None,
        )
        .unwrap();
        let expected_reference = Reference {
            start: 0,
            reference: "TTGCCGGGGTGGGGAGAGAG".to_string(),
        };
        let expected_read = Read {
            name: "sim_Som1-5-2_chr1_1_1acd6f".to_string(),
            cigar: PlotCigar::from_str("16=|iAA|80=|1T|1=").unwrap(),
            position: 4,
            flags: 99,
            mapq: 30,
            row: Some(1),
            end_position: 106,
            mpos: 789264,
            aux: AuxRecord(HashMap::new()),
        };
        let expected_reads = vec![expected_read];
        assert_eq!(reference, expected_reference);
        assert_eq!(reads, expected_reads);
    }

    #[test]
    fn test_plot_cigar_from_str() {
        let plot_cigar = PlotCigar::from_str("16=|iAA|1T|1d").unwrap();
        let expected_plot_cigar = PlotCigar(vec![
            InnerPlotCigar {
                cigar_type: CigarType::Match,
                bases: None,
                length: Some(16),
            },
            InnerPlotCigar {
                cigar_type: CigarType::Ins,
                bases: Some(vec!['A', 'A']),
                length: None,
            },
            InnerPlotCigar {
                cigar_type: CigarType::Sub,
                bases: Some(vec!['T']),
                length: Some(1),
            },
            InnerPlotCigar {
                cigar_type: CigarType::Del,
                bases: None,
                length: Some(1),
            },
        ]);
        assert_eq!(plot_cigar, expected_plot_cigar);
    }

    #[test]
    fn test_empty_aux_record() {
        let record = bam::Record::new();
        let aux_record = AuxRecord::new(&record, &None);
        let expected_aux_record = AuxRecord(HashMap::new());
        assert_eq!(aux_record, expected_aux_record);
    }

    #[test]
    fn test_aux_record() {
        let mut record = bam::Record::new();
        let aux_integer_field = Aux::I32(1234);
        record.push_aux(b"XI", aux_integer_field).unwrap();
        let aux_record = AuxRecord::new(&record, &Some(vec!["XI".to_string()]));
        let expected_aux_record = AuxRecord(HashMap::from_iter(vec![(
            "XI".to_string(),
            "1234".to_string(),
        )]));
        assert_eq!(aux_record, expected_aux_record);
    }

    #[test]
    fn test_aux_record_to_string() {
        let mut record = bam::Record::new();
        let aux_integer_field = Aux::I32(1234);
        record.push_aux(b"XI", aux_integer_field).unwrap();
        let aux_record = AuxRecord::new(&record, &Some(vec!["XI".to_string()]));
        let aux_record_string = aux_record.to_string();
        let expected_aux_record_string = "XI: 1234".to_string();
        assert_eq!(aux_record_string, expected_aux_record_string);
    }
}<|MERGE_RESOLUTION|>--- conflicted
+++ resolved
@@ -351,12 +351,8 @@
             mapq: record.mapq(),
             row: None,
             end_position: record.pos() + record.reference_end(),
-<<<<<<< HEAD
-            mpos: record.mpos(),
+            mpos,
             aux: AuxRecord::new(&record, aux_tags),
-=======
-            mpos,
->>>>>>> feabdef6
         })
     }
 
